import math
import pickle
import re
from abc import abstractmethod
from collections import Counter, defaultdict

import nltk
import pandas as pd
import numpy as np
from nltk.corpus import stopwords
import hashlib

from inverted_index_gcp import InvertedIndex


def _hash(s):
    return hashlib.blake2b(bytes(s, encoding='utf8'), digest_size=5).hexdigest()


nltk.download('stopwords')


class PageViews:

    def __init__(self):
        self._page_views = 'views_ranks/pageviews-202108-user.pkl'
        self.pvCounter = {}

    def read_page_views(self):
        # read in the counter
        try:
            with open(self._page_views, 'rb') as file:
                self.pvCounter = pickle.loads(file.read())
        except OSError:
            return []

    def get_page_views(self, wiki_ids: list) -> list:
        return [self.pvCounter[wiki_id] if wiki_id in self.pvCounter else 0 for wiki_id in wiki_ids]


class PageRanks:

    def __init__(self):
        self._page_ranks = 'views_ranks/part-00000-562c3bda-ffab-4c73-944f-08aa804bf5db-c000.csv.gz'
        self.prDF = None

    def read_page_ranks(self):
        # read in the rdd
        try:
            with open(self._page_ranks, 'rb') as file:
                self.prDF = pickle.loads(file.read())
        except OSError:
            return []

    def get_page_ranks(self, wiki_ids: list) -> list:
        relevant_ids = self.prDF[self.prDF[0].isin(wiki_ids)]
        relevant_ids_rank = {row[1][0]: row[1][1] for row in relevant_ids.itterrows()}
        return [relevant_ids_rank[wiki_id] if wiki_id in relevant_ids_rank else 0 for wiki_id in wiki_ids]


class Tokenizer:
    def __init__(self):
        self.english_stopwords = frozenset(stopwords.words('english'))
        self.corpus_stopwords = ["category", "references", "also", "external", "links",
                                 "may", "first", "see", "history", "people", "one", "two",
                                 "part", "thumb", "including", "second", "following",
                                 "many", "however", "would", "became"]

        self.all_stopwords = self.english_stopwords.union(self.corpus_stopwords)
        self.RE_WORD = re.compile(r"""[\#\@\w](['\-]?\w){2,24}""", re.UNICODE)

        self.NUM_BUCKETS = 124

    def token2bucket_id(self, token):
        return int(_hash(token), 16) % self.NUM_BUCKETS

    def tokenize(self, text):
        """
        This function aims in tokenize a text into a list of tokens. Moreover, it filter stopwords.
        Parameters:
        -----------
            text: string , representing the text to tokenize.
        Returns:
        -----------
            list of tokens (e.g., list of tokens).
        """
        list_of_tokens = [token.group() for token in self.RE_WORD.finditer(text.lower()) if
                          token.group() not in self.all_stopwords]
        return list_of_tokens


def get_posting_iter(index, query):
    """
    This function returning the iterator working with posting list.

    Parameters:
    ----------
    index: inverted index
    """
    words, pls = zip(*index.posting_lists_iter(query))
    return words, pls


def cosine_similarity(index, D, Q):
    """
    Calculate the cosine similarity for each candidate document in D and a given query (e.g., Q).
    Generate a dictionary of cosine similarity scores
    key: doc_id
    value: cosine similarity score

    Parameters:
    -----------
    D: DataFrame of tfidf scores.

    Q: vectorized query with tfidf scores

    Returns:
    -----------
    dictionary of cosine similarity score as follows:
                                                                key: document id (e.g., doc_id)
                                                                value: cosine similarly score.
    """
    # YOUR CODE HERE
    result = {}

    for doc_id, scores in D.iterrows():
        s = np.array(scores)
        result[doc_id] = np.dot(s, Q) / (index.doc_norm[doc_id] * np.linalg.norm(Q))

    return result


def get_top_n(sim_dict, N=100):
    """
    Sort and return the highest N documents according to the cosine similarity score.
    Generate a dictionary of cosine similarity scores

    Parameters:
    -----------
    sim_dict: a dictionary of similarity score as follows:
                                                                key: document id (e.g., doc_id)
                                                                value: similarity score. We keep up to 5 digits after the decimal point. (e.g., round(score,5))

    N: Integer (how many documents to retrieve). By default N = 3

    Returns:
    -----------
    a ranked list of pairs (doc_id, score) in the length of N.
    """

    return sorted([(doc_id, round(score, 5)) for doc_id, score in sim_dict.items()], key=lambda x: x[1], reverse=True)[
           :N]


class QuerySearcher:
    def __init__(self, index: InvertedIndex, query):
        self.index = index
        self.words, self.pls = get_posting_iter(index, query)

    @abstractmethod
    def search_query(self, query_to_search):
        return


class BinaryQuerySearcher(QuerySearcher):

    def __init__(self, index, query):
        super().__init__(index, query)

    def search_query(self, query_to_search):
        return sorted(self.get_candidate_documents_and_scores(query_to_search).items(), key=lambda x: x[1],
                      reverse=True)

    def get_candidate_documents_and_scores(self, query_to_search):
        candidates = {}

        for term in np.unique(query_to_search):
            if term in self.words:
                for doc_id, tf in self.pls[self.words.index(term)]:
                    if candidates.get(doc_id):
                        candidates[doc_id] += 1
                    else:
                        candidates[doc_id] = 1

        return candidates


class TfIdfQuerySearcher(QuerySearcher):
    def __init__(self, index, query):
        super().__init__(index, query)

    def get_candidate_documents_and_scores(self, query_to_search):
        """
        Generate a dictionary representing a pool of candidate documents for a given query. This function will go
        through every token in query_to_search and fetch the corresponding information (e.g., term frequency,
        document frequency, etc.') needed to calculate TF-IDF from the posting list. Then it will populate the
        dictionary 'candidates.' For calculation of IDF, use log with base 10. tf will be normalized based on the
        length of the document.
        Parameters:
        -----------
        query_to_search: list of tokens (str). This list will be preprocessed in advance (e.g., lower case, filtering
        stopwords, etc.').
        Returns:
        -----------
        dictionary of candidates. In the following format:
                                                                   key: pair (doc_id,term)
                                                                   value: tfidf score.
        """
        candidates = {}
        for term in np.unique(query_to_search):
            if term in self.words:
                list_of_doc = self.pls[self.words.index(term)]
                normalized_tfidf = [(doc_freq[0], self.index.tfidf[doc_freq[0]][term]) for doc_freq in list_of_doc]

                for doc_id, tfidf in normalized_tfidf:
                    candidates[(doc_id, term)] = candidates.get((doc_id, term), 0) + tfidf

        return candidates

    def generate_query_tfidf_vector(self, query_to_search):
        """
        Generate a vector representing the query. Each entry within this vector represents a tfidf score.
        The terms representing the query will be the unique terms in the index.

        We will use tfidf on the query as well.
        For calculation of IDF, use log with base 10.
        tf will be normalized based on the length of the query.

        Parameters:
        -----------
        query_to_search: list of tokens (str).
                            This list will be preprocessed in advance (e.g., lower case, filtering stopwords, etc.').

        index:           inverted index loaded from the corresponding files.

        Returns:
        -----------
        vectorized query with tfidf scores
        """
<<<<<<< HEAD
=======
        epsilon = .0000001
>>>>>>> 639100f0
        unique_q_terms = list(np.unique(query_to_search))
        q_size = len(query_to_search)
        Q = np.zeros(len(unique_q_terms))
        counter = Counter(query_to_search)

        for token in unique_q_terms:
            if token in self.index.term_total.keys():  # avoid terms that do not appear in the index.
                tf = counter[token] / q_size  # term frequency divided by the length of the query
<<<<<<< HEAD
                idf = self.index.idf[token]
=======
                df = self.index.df[token]
                idf = math.log((len(self.index.dl)) / (df + epsilon), 10)  # smoothing
>>>>>>> 639100f0

                try:
                    ind = unique_q_terms.index(token)
                    Q[ind] = tf * idf
                except:
                    pass
        return Q

    def generate_document_tfidf_matrix(self, query_to_search):
        """
        Generate a DataFrame `D` of tfidf scores for a given query.
        Rows will be the documents candidates for a given query
        Columns will be the unique terms in the index.
        The value for a given document and term will be its tfidf score.

        Parameters:
        -----------
        query_to_search: list of tokens (str). This list will be preprocessed in advance (e.g.,
        lower case, filtering stopwords, etc.').

        index:
        inverted index loaded from the corresponding files.

        words,pls: iterator for working with posting.

        Returns:
        -----------
        DataFrame of tfidf scores.
        """

        # No need to utilize all documents, only those having corresponding terms with the query.
        unique_q_terms = np.unique(query_to_search)
        candidates_scores = self.get_candidate_documents_and_scores(query_to_search)
        unique_candidates = np.unique([doc_id for doc_id, freq in candidates_scores.keys()])
        D = np.zeros((len(unique_candidates), len(unique_q_terms)))
        D = pd.DataFrame(D)

        D.index = unique_candidates
        D.columns = unique_q_terms

        for key in candidates_scores:
            tfidf = candidates_scores[key]
            doc_id, term = key
            D.loc[doc_id][term] = tfidf

        return D

    def search_query(self, queries_to_search, N=100):
        """
        Generate a dictionary that gathers for every query its topN score.

        Parameters:
        -----------
        queries_to_search: a dictionary of queries as follows:
                                                            key: query_id
                                                            value: list of tokens.
        index:           inverted index loaded from the corresponding files.
        N: Integer. How many documents to retrieve. This argument is passed to the topN function. By default, N = 3.

        Returns:
        -----------
        return: a dictionary of queries and topN pairs as follows:
                                                        key: query_id
                                                        value: list of pairs in the following format:(doc_id, score).
        """
        # YOUR CODE HERE
        result = {}

        D = self.generate_document_tfidf_matrix(queries_to_search)
        Q = self.generate_query_tfidf_vector(queries_to_search)
        return get_top_n(cosine_similarity(D, Q), N)


class BM25QuerySearcher(QuerySearcher):
    """
    Best Match 25.
    Parameters to tune:
    ----------
    k1 : float, default 1.5
    b : float, default 0.75
    Attributes:
    ----------
    tf_ : list[dict[str, int]]
        Term Frequency per document, normalized by document's length.
    doc_len_ : list[int]
        Number of terms per document.
    df_ : dict[str, int]
        Document Frequency per term. i.e. Number of documents in the
        corpus that contains the term.
    avg_dl_ : float
        Average number of terms for documents in the corpus.
    idf_ : dict[str, float]
        Inverse Document Frequency per term.
    """

    def __init__(self, index, query, tf=None, k1=1.5, b=0.75):
        super().__init__(index, query)
        self.b = b
        self.k1 = k1
        self.tf_ = tf
        self.idf = defaultdict()

    def calc_idf(self, query):
        """
        This function calculate the idf values according to the BM25 idf formula for each term in the query.
        Parameters:
        -----------
        query: list of token representing the query.
        """
        # YOUR CODE HERE

        for term in query:
            if term not in self.idf and self.index.df.get(term):
                freq = self.index.df[term]
                self.idf[term] = math.log((self.index.corpus_size - freq + 0.5) / (freq + 0.5))
            else:
                pass

    def search_query(self, query, N=200):
        """
         This function calculate the bm25 score for given query and document.
         We need to check only documents which are 'candidates' for a given query.
         This function return a dictionary of scores as the following:
                                                     key: query_id
                                                     value: a ranked list of pairs (doc_id, score) in the length of N.
         Parameters:
         -----------
         query: list of token representing the query. For example: ['look', 'blue', 'sky']
         doc_id: integer, document id.
         Returns:
         -----------
         score: float, bm25 score.
         """
        # YOUR CODE HERE
        self.calc_idf(query)
        candidates = set()

        for term in np.unique(query):
            if term in self.words:
                candidates.update(doc_freq[0] for doc_freq in self.pls[self.words.index(term)])

        return sorted([(doc_id, self._score(query, doc_id)) for doc_id in candidates], key=lambda x: x[1],
                      reverse=True)[:min(N, self.index.corpus_size)]

    def _score(self, query, doc_id):
        """
        This function calculate the bm25 score for given query and document.
        Parameters:
        -----------
        query: list of token representing the query.
        doc_id: integer, document id.
        Returns:
        -----------
        score: float, bm25 score.
        """
        # YOUR CODE HERE
        score = 0.0

        for term in query:
            if term in self.words:
                term_frequencies = dict(self.pls[self.words.index(term)])

                if doc_id in term_frequencies.keys():
                    freq = term_frequencies[doc_id]
                    numerator = self.idf[term] * freq * (self.k1 + 1)
                    denominator = freq + self.k1 * (1 - self.b + self.b * self.index.dl[doc_id] / self.index.avg_dl)
                    score += (numerator / denominator)

        return score


def merge_results(title_scores, body_scores, title_weight=0.3, text_weight=0.7, N=200):
    """
    This function merge and sort documents retrieved by its weighted score (e.g., title and body).
    Parameters:
    -----------
    title_scores: a list of pairs in the following format: (doc_id,score) build upon the title index.
    body_scores: a dictionary list of pairs in the following format: (doc_id,score) build upon the body/text index.
    title_weight: float, for weighted average utilizing title and body scores
    text_weight: float, for weighted average utilizing title and body scores
    N: Integer. How many document to retrieve. This argument is passed to topN function. By default N = 3.
    Returns:
    -----------
    sorted dictionary topN pairs as follows:
                                            key: doc_id
                                            value: score
    """
    # YOUR CODE HERE
    merged_scores = {doc: score * title_weight for doc, score in title_scores}

    for doc, score in body_scores:
        if merged_scores.get(doc):
            merged_scores[doc] += score * text_weight
        else:
            merged_scores[doc] = score * text_weight

    return sorted(merged_scores, key=lambda x: x[1], reverse=True)[:min(N, len(merged_scores))]<|MERGE_RESOLUTION|>--- conflicted
+++ resolved
@@ -237,10 +237,6 @@
         -----------
         vectorized query with tfidf scores
         """
-<<<<<<< HEAD
-=======
-        epsilon = .0000001
->>>>>>> 639100f0
         unique_q_terms = list(np.unique(query_to_search))
         q_size = len(query_to_search)
         Q = np.zeros(len(unique_q_terms))
@@ -249,12 +245,7 @@
         for token in unique_q_terms:
             if token in self.index.term_total.keys():  # avoid terms that do not appear in the index.
                 tf = counter[token] / q_size  # term frequency divided by the length of the query
-<<<<<<< HEAD
                 idf = self.index.idf[token]
-=======
-                df = self.index.df[token]
-                idf = math.log((len(self.index.dl)) / (df + epsilon), 10)  # smoothing
->>>>>>> 639100f0
 
                 try:
                     ind = unique_q_terms.index(token)
